--- conflicted
+++ resolved
@@ -8,10 +8,7 @@
     env:
       PYTHONIOENCODING: utf-8
       PYTHONLEGACYWINDOWSSTDIO: utf-8
-<<<<<<< HEAD
       CI_TEST_MODE: true  # 启用 CI 测试模式
-=======
->>>>>>> 9ee61437
 
     steps:
     - uses: actions/checkout@v3
@@ -35,11 +32,8 @@
         $env:PYTHONIOENCODING = "utf-8" 
         # 对于 Windows，使用遗留的标准 I/O 处理方式
         $env:PYTHONLEGACYWINDOWSSTDIO = "utf-8"
-<<<<<<< HEAD
         # 启用 CI 测试模式
         $env:CI_TEST_MODE = "true"
-=======
->>>>>>> 9ee61437
         # 尝试在 PowerShell 中设置输出编码
         [Console]::OutputEncoding = [System.Text.Encoding]::UTF8
         bash test.sh 